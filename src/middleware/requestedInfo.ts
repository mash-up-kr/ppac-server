--- conflicted
+++ resolved
@@ -5,29 +5,19 @@
 
 import CustomError from '../errors/CustomError';
 import { HttpCode } from '../errors/HttpCode';
+import { IKeywordCategoryDocument } from '../model/keywordCategory';
 import { IMemeDocument } from '../model/meme';
 import { IUserDocument } from '../model/user';
 import { getKeywordByName, getKeywordById } from '../service/keyword.service';
-<<<<<<< HEAD
+import { getKeywordCategory } from '../service/keywordCategory.service';
 import { getMeme } from '../service/meme.service';
 import { getUser } from '../service/user.service';
-=======
-import { getKeywordCategory } from '../service/keywordCategory.service';
-import { IKeyword } from 'src/model/keyword';
-import { getUser } from '../service/user.service';
-import { IUserDocument } from '../model/user';
-import { IKeywordCategoryDocument } from '../model/keywordCategory';
->>>>>>> c685c010
 
 export interface CustomRequest extends Request {
   requestedMeme?: IMemeDocument;
   requestedUser?: IUserDocument;
-<<<<<<< HEAD
   requestedKeyword?: IKeywordDocument;
-=======
-  requestedKeyword?: IKeyword;
   requestedKeywordCategory?: IKeywordCategoryDocument;
->>>>>>> c685c010
 }
 
 export const getRequestedMemeInfo = async (
