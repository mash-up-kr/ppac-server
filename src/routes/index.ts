--- conflicted
+++ resolved
@@ -1,13 +1,9 @@
 import express from 'express';
 
 import keyword from './keyword';
+import keywordCategory from './keywordCategory';
 import meme from './meme';
 import user from './user';
-<<<<<<< HEAD
-=======
-import keyword from './keyword';
-import keywordCategory from './keywordCategory';
->>>>>>> c685c010
 import { errorHandler } from '../middleware/errorHandler';
 
 const router = express.Router();
