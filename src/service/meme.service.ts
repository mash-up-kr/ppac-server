--- conflicted
+++ resolved
@@ -145,7 +145,6 @@
   return true;
 }
 
-<<<<<<< HEAD
 async function deleteKeywordOfMeme(deleteKeywordId: Types.ObjectId) {
   await MemeModel.updateMany(
     { keywordIds: deleteKeywordId },
@@ -153,10 +152,6 @@
   );
 }
 
-export {
-  getMeme,
-  getMemeWithKeywords,
-=======
 async function searchMemeByKeyword(keyword: IKeywordDocument): Promise<IMemeDocument[]> {
   try {
     const memeList = await MemeModel.find(
@@ -176,17 +171,14 @@
     );
   }
 }
+
 export {
   getMeme,
->>>>>>> 6e52aa04
   createMeme,
   updateMeme,
   deleteMeme,
   getTodayMemeList,
   getAllMemeList,
-<<<<<<< HEAD
   deleteKeywordOfMeme,
-=======
   searchMemeByKeyword,
->>>>>>> 6e52aa04
 };