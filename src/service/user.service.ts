import _ from 'lodash';

import CustomError from '../errors/CustomError';
import { HttpCode } from '../errors/HttpCode';
import { IMemeDocument, MemeModel } from '../model/meme';
<<<<<<< HEAD
import { MemeReactionModel } from '../model/memeReaction';
import { MemeSaveModel } from '../model/memeSave';
import { MemeShareModel } from '../model/memeShare';
import { MemeWatchModel } from '../model/memeWatch';
import {
  MemeRecommendWatchModel,
  IMemeRecommendWatchCreatePayload,
  IMemeRecommendWatchUpdatePayload,
} from '../model/memeRecommendWatch';
=======
import { InteractionType, MemeInteractionModel } from '../model/memeInteraction';
>>>>>>> 00e0052a
import { IUser, IUserDocument, IUserInfos, UserModel } from '../model/user';
import { logger } from '../util/logger';
import { startOfWeek, format } from 'date-fns';

async function getUser(deviceId: string): Promise<IUserDocument | null> {
  try {
    const user = await UserModel.findOne({ deviceId, isDeleted: false });
    return user.toObject();
  } catch (err) {
    logger.error(`Failed to getUser - deviceId${deviceId}`);
    throw new CustomError(
      'Failed to getUser - deviceId${deviceId}`',
      HttpCode.INTERNAL_SERVER_ERROR,
    );
  }
}

async function createUser(deviceId: string): Promise<IUserInfos> {
  try {
    const foundUser = await UserModel.findOne(
      { deviceId, isDeleted: false },
      { _id: 0, createdAt: 0, updatedAt: 0 },
    );
    if (foundUser) {
      const countInteractionType = (type: InteractionType) =>
        MemeInteractionModel.countDocuments({
          deviceId: user.deviceId,
          interactionType: type,
        });

      const [watch, reaction, share, save] = await Promise.all([
        countInteractionType(InteractionType.WATCH),
        countInteractionType(InteractionType.REACTION),
        countInteractionType(InteractionType.SHARE),
        countInteractionType(InteractionType.SAVE),
      ]);

      return {
        ...foundUser.toObject(),
        watch,
        reaction,
        save,
        share,
        level: 1,
      };
    }
    const user = await UserModel.create({
      deviceId,
    });

    await user.save();
    logger.info(`Created user - deviceId(${JSON.stringify(user.toObject())})`);
    return { ...user.toObject(), watch: 0, share: 0, reaction: 0, save: 0, level: 1 };
  } catch (err) {
    logger.error(`Failed to create User`);
    throw new CustomError(`Failed to create a User`, HttpCode.INTERNAL_SERVER_ERROR);
  }
}

async function updateLastSeenMeme(user: IUserDocument, meme: IMemeDocument): Promise<IUser> {
  try {
    const newLastSeenMeme = [...user.lastSeenMeme];

    const index = newLastSeenMeme.indexOf(meme._id);
    // 새 값이 존재하면 해당 값을 배열에서 제거합니다.
    if (index !== -1) {
      newLastSeenMeme.splice(index, 1);
    }
    // 새 값을 배열의 첫 번째 위치에 추가합니다.
    newLastSeenMeme.unshift(meme._id);

    if (newLastSeenMeme.length > 10) {
      newLastSeenMeme.pop();
    }

    const updatedUser = await UserModel.findOneAndUpdate(
      { deviceId: user.deviceId },
      {
        $set: { lastSeenMeme: newLastSeenMeme },
      },
      {
        projection: { _id: 0, createdAt: 0, updatedAt: 0 },
        returnDocument: 'after',
      },
    ).lean();
    logger.info(
      `Updated user lastSeenMeme - deviceId(${user.deviceId}), memeList(${newLastSeenMeme})`,
    );
    return updatedUser;
  } catch (err) {
    logger.error(`Failed Update user lastSeenMeme`, err.message);
    throw new CustomError(
      `Failed Update user lastSeenMeme(${err.message})`,
      HttpCode.INTERNAL_SERVER_ERROR,
    );
  }
}

async function getLastSeenMeme(user: IUserDocument): Promise<IMemeDocument[]> {
  try {
    const lastSeenMeme = user.lastSeenMeme;
    const memeList = await MemeModel.find({
      memeId: { $in: lastSeenMeme },
      isDeleted: false,
    }).lean();

    return memeList;
  } catch (err) {
    logger.error(`Failed get lastSeenMeme`, err.message);
    throw new CustomError(
      `Failed get lastSeenMeme(${err.message})`,
      HttpCode.INTERNAL_SERVER_ERROR,
    );
  }
}

async function getSavedMeme(user: IUserDocument): Promise<IMemeDocument[]> {
  try {
    const savedMeme = await MemeInteractionModel.find({
      deviceId: user.deviceId,
      interactionType: InteractionType.SAVE,
      isDeleted: false,
    }).lean();

    const memeList = await MemeModel.find({
      memeId: { $in: savedMeme.map((meme) => meme.memeId) },
      isDeleted: false,
    }).lean();

    logger.info(`Get savedMeme - deviceId(${user.deviceId}), memeList(${memeList})`);
    return memeList;
  } catch (err) {
    logger.error(`Failed get savedMeme`, err.message);
    throw new CustomError(`Failed get savedMeme(${err.message})`, HttpCode.INTERNAL_SERVER_ERROR);
  }
}

<<<<<<< HEAD
async function createMemeRecommendWatch(
  user: IUserDocument,
  meme: IMemeDocument,
): Promise<boolean> {
  try {
    const memeRecommendWatch = await MemeRecommendWatchModel.findOne({
      deviceId: user.deviceId,
      isDeleted: false,
    });

    if (!_.isNull(memeRecommendWatch)) {
      logger.info(`Already watched recommend meme - deviceId(${user.deviceId})`);

      const updatePayload: IMemeRecommendWatchUpdatePayload = {
        memeIds: [...memeRecommendWatch.memeIds, meme._id],
      };

      await MemeRecommendWatchModel.updateOne({ _id: memeRecommendWatch._id }, updatePayload);
      return true;
    }

    const createPayload: IMemeRecommendWatchCreatePayload = {
      deviceId: user.deviceId,
      startDate: startOfWeek(new Date(), { weekStartsOn: 1 }),
      memeIds: [meme._id],
    };

    await MemeRecommendWatchModel.create(createPayload);

    return true;
  } catch (err) {
    logger.error(`Failed create memeRecommendWatch`, err.message);
    throw new CustomError(
      `Failed create memeRecommendWatch(${err.message})`,
      HttpCode.INTERNAL_SERVER_ERROR,
    );
  }
}
export {
  getUser,
  createUser,
  updateLastSeenMeme,
  createMemeReaction,
  createMemeSave,
  createMemeShare,
  createMemeWatch,
  deleteMemeSave,
  getLastSeenMeme,
  getSavedMeme,
  createMemeRecommendWatch,
};
=======
export { getUser, createUser, updateLastSeenMeme, getLastSeenMeme, getSavedMeme };
>>>>>>> 00e0052a
<|MERGE_RESOLUTION|>--- conflicted
+++ resolved
@@ -3,20 +3,13 @@
 import CustomError from '../errors/CustomError';
 import { HttpCode } from '../errors/HttpCode';
 import { IMemeDocument, MemeModel } from '../model/meme';
-<<<<<<< HEAD
-import { MemeReactionModel } from '../model/memeReaction';
-import { MemeSaveModel } from '../model/memeSave';
-import { MemeShareModel } from '../model/memeShare';
-import { MemeWatchModel } from '../model/memeWatch';
+import { InteractionType, MemeInteractionModel } from '../model/memeInteraction';
+import { IUser, IUserDocument, IUserInfos, UserModel } from '../model/user';
 import {
   MemeRecommendWatchModel,
+  IMemeRecommendWatchUpdatePayload,
   IMemeRecommendWatchCreatePayload,
-  IMemeRecommendWatchUpdatePayload,
 } from '../model/memeRecommendWatch';
-=======
-import { InteractionType, MemeInteractionModel } from '../model/memeInteraction';
->>>>>>> 00e0052a
-import { IUser, IUserDocument, IUserInfos, UserModel } from '../model/user';
 import { logger } from '../util/logger';
 import { startOfWeek, format } from 'date-fns';
 
@@ -153,7 +146,6 @@
   }
 }
 
-<<<<<<< HEAD
 async function createMemeRecommendWatch(
   user: IUserDocument,
   meme: IMemeDocument,
@@ -192,19 +184,12 @@
     );
   }
 }
+
 export {
   getUser,
   createUser,
   updateLastSeenMeme,
-  createMemeReaction,
-  createMemeSave,
-  createMemeShare,
-  createMemeWatch,
-  deleteMemeSave,
   getLastSeenMeme,
   getSavedMeme,
   createMemeRecommendWatch,
-};
-=======
-export { getUser, createUser, updateLastSeenMeme, getLastSeenMeme, getSavedMeme };
->>>>>>> 00e0052a
+};