import { Request, Response, NextFunction } from 'express';
import _ from 'lodash';
import mongoose from 'mongoose';

import CustomError from '../errors/CustomError';
import { HttpCode } from '../errors/HttpCode';
import { CustomRequest } from '../middleware/requestedInfo';
import { IMemeCreatePayload, IMemeUpdatePayload } from '../model/meme';
import * as MemeService from '../service/meme.service';
import { logger } from '../util/logger';
import { createSuccessResponse } from '../util/response';

const getMeme = async (req: Request, res: Response, next: NextFunction) => {
  const memeId = req.params?.memeId || null;

  if (_.isNull(memeId)) {
    return next(new CustomError(`'memeId' field should be provided`, HttpCode.BAD_REQUEST));
  }

  if (!mongoose.Types.ObjectId.isValid(memeId)) {
    return next(new CustomError(`'memeId' is not a valid ObjectId`, HttpCode.BAD_REQUEST));
  }

  try {
    const meme = await MemeService.getMeme(memeId);
    if (_.isNull(meme)) {
      return next(new CustomError(`Meme(${memeId}) not found.`, HttpCode.NOT_FOUND));
    }

    logger.info(`Get meme - ${memeId})`);
    return res.json(createSuccessResponse(HttpCode.OK, 'Get Meme', meme));
  } catch (err) {
    return next(new CustomError(err.message, err.status));
  }
};

const createMeme = async (req: Request, res: Response, next: NextFunction) => {
<<<<<<< HEAD
=======
  const { title, keywordIds, image, source } = req.body as IMemeCreatePayload;

>>>>>>> dfebb2e7
  if (!_.has(req.body, 'title')) {
    return next(new CustomError(`'title' field should be provided`, HttpCode.BAD_REQUEST));
  }

  if (!_.has(req.body, 'image')) {
    return next(new CustomError(`'image' field should be provided`, HttpCode.BAD_REQUEST));
  }

  if (!_.has(req.body, 'source')) {
    return next(new CustomError(`'source' field should be provided`, HttpCode.BAD_REQUEST));
  }

  if (!_.has(req.body, 'keywordIds')) {
    return next(new CustomError(`'keywordIds' field should be provided`, HttpCode.BAD_REQUEST));
  }

  try {
<<<<<<< HEAD
    const meme = await MemeService.createMeme(req.body);
=======
    const meme = await MemeService.createMeme({ title, keywordIds, image, source });
>>>>>>> dfebb2e7
    return res.json(createSuccessResponse(HttpCode.CREATED, 'Create Meme', meme));
  } catch (err) {
    return next(new CustomError(err.message, err.status));
  }
};

const updateMeme = async (req: CustomRequest, res: Response, next: NextFunction) => {
  const meme = req.requestedMeme;
  const updateInfo: IMemeUpdatePayload = req.body;

  try {
    const updatedMeme = await MemeService.updateMeme(meme._id, updateInfo);
    return res.json(createSuccessResponse(HttpCode.OK, 'Updated Meme', updatedMeme));
  } catch (err) {
    return next(new CustomError(err.message, err.status));
  }
};

const deleteMeme = async (req: CustomRequest, res: Response, next: NextFunction) => {
  const meme = req.requestedMeme;
  try {
    await MemeService.deleteMeme(meme._id);
    return res.json(createSuccessResponse(HttpCode.OK, 'Deleted Meme', true));
  } catch (err) {
    return next(new CustomError(err.message, err.status));
  }
};

const getAllMemeList = async (req: Request, res: Response, next: NextFunction) => {
  const page = parseInt(req.query.page as string) || 1;
  if (page < 1) {
    return next(new CustomError(`Invalid 'page' parameter`, HttpCode.BAD_REQUEST));
  }

  const size = parseInt(req.query.size as string) || 10;
  if (size < 1) {
    return next(new CustomError(`Invalid 'size' parameter`, HttpCode.BAD_REQUEST));
  }

  try {
    const memeList = await MemeService.getAllMemeList(page, size);

    const data = {
      pagination: {
        total: memeList.total,
        page: memeList.page,
        perPage: size,
        currentPage: memeList.page,
        totalPages: memeList.totalPages,
      },
      memeList: memeList.data,
    };

    return res.json(createSuccessResponse(HttpCode.OK, 'Get all meme list', data));
  } catch (err) {
    return next(new CustomError(err.message, err.status));
  }
};

const getTodayMemeList = async (req: Request, res: Response, next: NextFunction) => {
  const size = parseInt(req.query.size as string) || 5;

  if (size > 5) {
    return next(
      new CustomError(`Invalid 'size' parameter. Today Meme max size is 5.`, HttpCode.BAD_REQUEST),
    );
  }

  try {
    const todayMemeList = await MemeService.getTodayMemeList(size);
    return res.json(createSuccessResponse(HttpCode.OK, 'Get today meme list', todayMemeList));
  } catch (err) {
    return next(new CustomError(err.message, err.status));
  }
};

export { getMeme, getTodayMemeList, getAllMemeList, createMeme, deleteMeme, updateMeme };<|MERGE_RESOLUTION|>--- conflicted
+++ resolved
@@ -35,11 +35,6 @@
 };
 
 const createMeme = async (req: Request, res: Response, next: NextFunction) => {
-<<<<<<< HEAD
-=======
-  const { title, keywordIds, image, source } = req.body as IMemeCreatePayload;
-
->>>>>>> dfebb2e7
   if (!_.has(req.body, 'title')) {
     return next(new CustomError(`'title' field should be provided`, HttpCode.BAD_REQUEST));
   }
@@ -57,11 +52,7 @@
   }
 
   try {
-<<<<<<< HEAD
     const meme = await MemeService.createMeme(req.body);
-=======
-    const meme = await MemeService.createMeme({ title, keywordIds, image, source });
->>>>>>> dfebb2e7
     return res.json(createSuccessResponse(HttpCode.CREATED, 'Create Meme', meme));
   } catch (err) {
     return next(new CustomError(err.message, err.status));
